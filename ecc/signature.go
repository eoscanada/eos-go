package ecc

import (
	"bytes"
	"encoding/json"
	"fmt"
	"strings"

	"github.com/eoscanada/eos-go/btcsuite/btcd/btcec"
	"github.com/eoscanada/eos-go/btcsuite/btcutil/base58"
)

// Signature represents a signature for some hash
type Signature struct {
	Curve   CurveID
	Content []byte // the Compact signature as bytes
}

// Verify checks the signature against the pubKey. `hash` is a sha256
// hash of the payload to verify.
func (s Signature) Verify(hash []byte, pubKey PublicKey) bool {
	if s.Curve != CurveK1 {
		fmt.Println("WARN: github.com/eoscanada/eos-go/ecc library does not support the R1 curve yet")
		return false
	}

	// TODO: choose the S256 curve, based on s.Curve
	recoveredKey, _, err := btcec.RecoverCompact(btcec.S256(), s.Content, hash)
	if err != nil {
		return false
	}
	key, err := pubKey.Key()
	if err != nil {
		return false
	}
	if recoveredKey.IsEqual(key) {
		return true
	}
	return false
}

// PublicKey retrieves the public key, but requires the
// payload.. that's the way to validate the signature. Use Verify() if
// you only want to validate.
func (s Signature) PublicKey(hash []byte) (out PublicKey, err error) {
	if s.Curve != CurveK1 {
		return out, fmt.Errorf("WARN: github.com/eoscanada/eos-go/ecc library does not support the R1 curve yet")
	}

	recoveredKey, _, err := btcec.RecoverCompact(btcec.S256(), s.Content, hash)
	if err != nil {
		return out, err
	}

	return PublicKey{
		Curve:   s.Curve,
		Content: recoveredKey.SerializeCompressed(),
	}, nil
}

func (s Signature) String() string {
	checksum := Ripemd160checksumHashCurve(s.Content, s.Curve)
	buf := append(s.Content[:], checksum...)
	return "SIG_" + s.Curve.StringPrefix() + base58.Encode(buf)
	//return "SIG_" + base58.Encode(buf)
	//return base58.Encode(buf)
}

func NewSignature(fromText string) (Signature, error) {
	if !strings.HasPrefix(fromText, "SIG_") {
		return Signature{}, fmt.Errorf("signature should start with SIG_")
	}
	if len(fromText) < 8 {
		return Signature{}, fmt.Errorf("invalid signature length")
	}

	fromText = fromText[4:] // remove the `SIG_` prefix

	var curveID CurveID
	var curvePrefix = fromText[:3]
	switch curvePrefix {
	case "K1_":
		curveID = CurveK1
	case "R1_":
		curveID = CurveR1
	default:
		return Signature{}, fmt.Errorf("invalid curve prefix %q", curvePrefix)
	}
	fromText = fromText[3:] // strip curve ID

	sigbytes := base58.Decode(fromText)

	content := sigbytes[:len(sigbytes)-4]
	checksum := sigbytes[len(sigbytes)-4:]
<<<<<<< HEAD
	verifyChecksum := ripemd160checksumHashCurve(content, curveID)
=======
	verifyChecksum := Ripemd160checksumHashCurve(content, curveID)
>>>>>>> b617500e
	if !bytes.Equal(verifyChecksum, checksum) {
		return Signature{}, fmt.Errorf("signature checksum failed, found %x expected %x", verifyChecksum, checksum)
	}

	return Signature{Curve: curveID, Content: content}, nil
}

func (a Signature) MarshalJSON() ([]byte, error) {
	return json.Marshal(a.String())
}

func (a *Signature) UnmarshalJSON(data []byte) (err error) {
	var s string
	err = json.Unmarshal(data, &s)
	if err != nil {
		return
	}

	*a, err = NewSignature(s)

	return
}<|MERGE_RESOLUTION|>--- conflicted
+++ resolved
@@ -92,11 +92,7 @@
 
 	content := sigbytes[:len(sigbytes)-4]
 	checksum := sigbytes[len(sigbytes)-4:]
-<<<<<<< HEAD
 	verifyChecksum := ripemd160checksumHashCurve(content, curveID)
-=======
-	verifyChecksum := Ripemd160checksumHashCurve(content, curveID)
->>>>>>> b617500e
 	if !bytes.Equal(verifyChecksum, checksum) {
 		return Signature{}, fmt.Errorf("signature checksum failed, found %x expected %x", verifyChecksum, checksum)
 	}
