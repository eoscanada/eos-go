--- conflicted
+++ resolved
@@ -98,13 +98,9 @@
 
 func handlePostProcess(postProcessChannel PostProcessorChannel, postProcessChannels []proxy.P2PMessageChannel) {
 
-<<<<<<< HEAD
 	fmt.Println("Wait for comm on web socket")
 
-	for communication := range webSocketChannel {
-=======
 	for communication := range postProcessChannel {
->>>>>>> a20fb9ad
 
 		msg, err := communication.P2PMessage.AsMessage()
 		if err != nil {
@@ -191,10 +187,6 @@
 
 	done := make(chan bool)
 
-<<<<<<< HEAD
-	routingChannels = []chan Communication{transmissionChannel}
-	//routingChannels = []chan Communication{transmissionChannel, webSocketChannel}
-=======
 	flag.Var(&plugins, "plugin", "Plugin so file path")
 	flag.Parse()
 
@@ -220,7 +212,6 @@
 	}
 
 	routingChannels = []chan Communication{transmissionChannel, postProcessorChannel}
->>>>>>> a20fb9ad
 
 	go handleRouteAction(routeActionChannel)
 
