package main

import (
	"flag"
<<<<<<< HEAD
	"log"
	"time"

	"encoding/hex"
=======
	"fmt"
>>>>>>> 7ad54fcc

	"github.com/eoscanada/eos-go/p2p"
)

var peer = flag.String("peer", "localhost:9876", "peer to connect to")
var chainID = flag.String("chain-id", "308cae83a690640be3726a725dde1fa72a845e28cfc63f28c3fa0a6ccdb6faf0", "chain id of the peer")

func main() {
	flag.Parse()

	flag.Parse()
	fmt.Println("P2P Client", *peer)
	client := p2p.NewClient(
<<<<<<< HEAD
		p2p.NewOutgoingPeer("localhost:9876", chainID, "eos-proxy", &p2p.HandshakeInfo{HeadBlockNum: 0, LastIrreversibleBlockNum: 0, HeadBlockTime: time.Now()}),
=======
		p2p.NewOutgoingPeer(*peer, "eos-proxy"),
>>>>>>> 7ad54fcc
	)

	client.RegisterHandler(p2p.StringLoggerHandler)
	client.Start(*chainID)
}<|MERGE_RESOLUTION|>--- conflicted
+++ resolved
@@ -2,14 +2,9 @@
 
 import (
 	"flag"
-<<<<<<< HEAD
 	"log"
-	"time"
 
 	"encoding/hex"
-=======
-	"fmt"
->>>>>>> 7ad54fcc
 
 	"github.com/eoscanada/eos-go/p2p"
 )
@@ -23,11 +18,7 @@
 	flag.Parse()
 	fmt.Println("P2P Client", *peer)
 	client := p2p.NewClient(
-<<<<<<< HEAD
-		p2p.NewOutgoingPeer("localhost:9876", chainID, "eos-proxy", &p2p.HandshakeInfo{HeadBlockNum: 0, LastIrreversibleBlockNum: 0, HeadBlockTime: time.Now()}),
-=======
-		p2p.NewOutgoingPeer(*peer, "eos-proxy"),
->>>>>>> 7ad54fcc
+		p2p.NewOutgoingPeer("localhost:9876", "eos-proxy", &p2p.HandshakeInfo{HeadBlockNum: 0, LastIrreversibleBlockNum: 0, HeadBlockTime: time.Now()}),
 	)
 
 	client.RegisterHandler(p2p.StringLoggerHandler)
