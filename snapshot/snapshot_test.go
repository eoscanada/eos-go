package snapshot

import (
	"fmt"
	"io"
<<<<<<< HEAD
	"path/filepath"
	"strings"
	"testing"

	"go.uber.org/zap"

=======
	"os"
	"strings"
	"testing"

>>>>>>> f68c7571
	"github.com/stretchr/testify/assert"
	"github.com/stretchr/testify/require"
)

func TestSnapshotRead(t *testing.T) {
<<<<<<< HEAD
	logger, _ := zap.NewDevelopment()
	tests := []struct {
		name     string
		testFile string
		input    string
		expect   string
	}{
		//{name: "name", testFile: "eos-local_jdev_0000000638-0000027ebcabc3da56aa3c50b76d6ea2b85e0b9ac7c737be7d3e0a8ecc162d8d-snapshot.bin", input: "input", expect: "expect"},/**/
		{name: "name", testFile: "eos-dev1_ondemand-ffbc-states_0004841949-0049e1ddbc5bdecd37887da27115b65fa9c10b03c802efc0b0a78aece17b236e-snapshot.bin", input: "input", expect: "expect"},
=======
	// filename := "/tmp/0125111385-07750c59b24ed52d2dbf2048b67b58e9c9bd53ff5cc4550277718c1d5d800f73-snapshot.bin" // mainnet
	// filename := "/tmp/0003212331-0031042b02b2cf711fee6e1e24da94101fa6c1ea9ece568d5f13232473429db1-snapshot.bin" // kylin
	filename := os.Getenv("READ_SNAPSHOT_FILE")
	if filename == "" || !fileExists(filename) {
		t.Skipf("Environment varaible 'READ_SNAPSHOT_FILE' not set or value %q is not an exisiting file", filename)
		return
>>>>>>> f68c7571
	}
	r, err := NewReader(filename)
	fmt.Println("Filename", filename)
	defer r.Close()

<<<<<<< HEAD
	for _, test := range tests {
		t.Run(test.name, func(t *testing.T) {
			testFile := testData(test.testFile)
			r, err := NewReader(testFile)
			require.NoError(t, err)
			defer r.Close()
=======
	assert.NoError(t, err)
	assert.Equal(t, r.Header.Version, uint32(1))
>>>>>>> f68c7571

	for {
		section, err := r.Next()
		if err == io.EOF {
			break
		}
		assert.NoError(t, err)
		fmt.Println("Section", section.Name, "rows", section.RowCount, "bytes", section.BufferSize, "offset", section.Offset)

		if strings.Contains(section.Name, "contract") {
			require.NoError(t, section.Process(func(o interface{}) error {
				switch obj := o.(type) {
				case *TableIDObject:
					fmt.Println("Table ID", obj.Code, obj.Scope, obj.TableName)
				case *KeyValueObject:
					fmt.Println("KV", obj.PrimKey, obj.Value)
				default:
					fmt.Printf("Ignoring row %T\n", obj)
				}
<<<<<<< HEAD
				assert.NoError(t, err)
				logger.Info("new section",
					zap.String("section_name", section.Name),
					zap.Uint64("row_count", section.RowCount),
					zap.Uint64("bytes_count", section.BufferSize),
					zap.Uint64("bytes_count", section.Offset),
				)
				if strings.Contains(section.Name, "") {
					require.NoError(t, section.Process(func(o interface{}) error {
						switch obj := o.(type) {
						case *TableIDObject:
							logger.Info("Table ID", zap.Reflect("table_id", obj))
						case *KeyValueObject:
							logger.Info("Key Value Object", zap.Reflect("kv", obj))
						case *Index64Object:
							logger.Info("Index64Object", zap.Reflect("index_64_object", obj))
						case *Index128Object:
							logger.Info("Index128Object", zap.Reflect("index_128_object", obj))
						case *Index256Object:
							logger.Info("Index256Object", zap.Reflect("index_256_object", obj))
						case *IndexDoubleObject:
							logger.Info("IndexDoubleObject", zap.Reflect("index_double_object", obj))
						case *IndexLongDoubleObject:
							logger.Info("IndexLongDoubleObject", zap.Reflect("index_long_object", obj))
						default:
							fmt.Printf("Ignoring row %T\n", obj)
						}
						return nil
					}))
				}
			}
		})
	}
}

func testData(filename string) string {
	return filepath.Join("test-data", filename)
=======
				return nil

			}))
		}
	}
}

func fileExists(path string) bool {
	info, err := os.Stat(path)
	if os.IsNotExist(err) {
		return false
	}

	if err != nil {
		return false
	}

	return !info.IsDir()
>>>>>>> f68c7571
}<|MERGE_RESOLUTION|>--- conflicted
+++ resolved
@@ -3,25 +3,23 @@
 import (
 	"fmt"
 	"io"
-<<<<<<< HEAD
+	"os"
 	"path/filepath"
 	"strings"
 	"testing"
 
-	"go.uber.org/zap"
-
-=======
-	"os"
-	"strings"
-	"testing"
-
->>>>>>> f68c7571
 	"github.com/stretchr/testify/assert"
 	"github.com/stretchr/testify/require"
+	"go.uber.org/zap"
 )
 
 func TestSnapshotRead(t *testing.T) {
-<<<<<<< HEAD
+
+	if os.Getenv("READ_SNAPSHOT_FILE") != "true" {
+		t.Skipf("Environment varaible 'READ_SNAPSHOT_FILE' not set to true")
+		return
+	}
+
 	logger, _ := zap.NewDevelopment()
 	tests := []struct {
 		name     string
@@ -31,50 +29,29 @@
 	}{
 		//{name: "name", testFile: "eos-local_jdev_0000000638-0000027ebcabc3da56aa3c50b76d6ea2b85e0b9ac7c737be7d3e0a8ecc162d8d-snapshot.bin", input: "input", expect: "expect"},/**/
 		{name: "name", testFile: "eos-dev1_ondemand-ffbc-states_0004841949-0049e1ddbc5bdecd37887da27115b65fa9c10b03c802efc0b0a78aece17b236e-snapshot.bin", input: "input", expect: "expect"},
-=======
-	// filename := "/tmp/0125111385-07750c59b24ed52d2dbf2048b67b58e9c9bd53ff5cc4550277718c1d5d800f73-snapshot.bin" // mainnet
-	// filename := "/tmp/0003212331-0031042b02b2cf711fee6e1e24da94101fa6c1ea9ece568d5f13232473429db1-snapshot.bin" // kylin
-	filename := os.Getenv("READ_SNAPSHOT_FILE")
-	if filename == "" || !fileExists(filename) {
-		t.Skipf("Environment varaible 'READ_SNAPSHOT_FILE' not set or value %q is not an exisiting file", filename)
-		return
->>>>>>> f68c7571
 	}
-	r, err := NewReader(filename)
-	fmt.Println("Filename", filename)
-	defer r.Close()
 
-<<<<<<< HEAD
 	for _, test := range tests {
 		t.Run(test.name, func(t *testing.T) {
 			testFile := testData(test.testFile)
+
+			if !fileExists(testFile) {
+				logger.Error("test file not found", zap.String("testfile", testFile))
+				return
+			}
+
 			r, err := NewReader(testFile)
 			require.NoError(t, err)
 			defer r.Close()
-=======
-	assert.NoError(t, err)
-	assert.Equal(t, r.Header.Version, uint32(1))
->>>>>>> f68c7571
 
-	for {
-		section, err := r.Next()
-		if err == io.EOF {
-			break
-		}
-		assert.NoError(t, err)
-		fmt.Println("Section", section.Name, "rows", section.RowCount, "bytes", section.BufferSize, "offset", section.Offset)
+			assert.NoError(t, err)
+			assert.Equal(t, r.Header.Version, uint32(1))
 
-		if strings.Contains(section.Name, "contract") {
-			require.NoError(t, section.Process(func(o interface{}) error {
-				switch obj := o.(type) {
-				case *TableIDObject:
-					fmt.Println("Table ID", obj.Code, obj.Scope, obj.TableName)
-				case *KeyValueObject:
-					fmt.Println("KV", obj.PrimKey, obj.Value)
-				default:
-					fmt.Printf("Ignoring row %T\n", obj)
+			for {
+				section, err := r.Next()
+				if err == io.EOF {
+					break
 				}
-<<<<<<< HEAD
 				assert.NoError(t, err)
 				logger.Info("new section",
 					zap.String("section_name", section.Name),
@@ -110,16 +87,6 @@
 	}
 }
 
-func testData(filename string) string {
-	return filepath.Join("test-data", filename)
-=======
-				return nil
-
-			}))
-		}
-	}
-}
-
 func fileExists(path string) bool {
 	info, err := os.Stat(path)
 	if os.IsNotExist(err) {
@@ -131,5 +98,8 @@
 	}
 
 	return !info.IsDir()
->>>>>>> f68c7571
+}
+
+func testData(filename string) string {
+	return filepath.Join("test-data", filename)
 }