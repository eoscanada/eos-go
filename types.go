package eos

import (
	"encoding/binary"
	"encoding/hex"
	"encoding/json"
	"fmt"
	"io"
	"strconv"
	"strings"
	"time"

	"github.com/eoscanada/eos-go/ecc"
)

// For reference:
// https://github.com/mithrilcoin-io/EosCommander/blob/master/app/src/main/java/io/mithrilcoin/eoscommander/data/remote/model/types/EosByteWriter.java

type Name string
type AccountName Name
type PermissionName Name
type ActionName Name
type TableName Name
type ScopeName Name

func AN(in string) AccountName    { return AccountName(in) }
func ActN(in string) ActionName   { return ActionName(in) }
func PN(in string) PermissionName { return PermissionName(in) }

func (acct AccountName) MarshalBinary() ([]byte, error) {
	return Name(acct).MarshalBinary()
}
func (acct PermissionName) MarshalBinary() ([]byte, error) {
	return Name(acct).MarshalBinary()
}
func (acct ActionName) MarshalBinary() ([]byte, error) {
	return Name(acct).MarshalBinary()
}
func (acct TableName) MarshalBinary() ([]byte, error) {
	return Name(acct).MarshalBinary()
}
func (acct Name) MarshalBinary() ([]byte, error) {
	val, err := StringToName(string(acct))
	if err != nil {
		return nil, err
	}
	var out [8]byte
	binary.LittleEndian.PutUint64(out[:8], val)
	return out[:], nil
}

func (n *AccountName) UnmarshalBinary(data []byte) error {
	*n = AccountName(NameToString(binary.LittleEndian.Uint64(data)))
	return nil
}
func (n *Name) UnmarshalBinary(data []byte) error {
	*n = Name(NameToString(binary.LittleEndian.Uint64(data)))
	return nil
}
func (n *PermissionName) UnmarshalBinary(data []byte) error {
	*n = PermissionName(NameToString(binary.LittleEndian.Uint64(data)))
	return nil
}
func (n *ActionName) UnmarshalBinary(data []byte) error {
	*n = ActionName(NameToString(binary.LittleEndian.Uint64(data)))
	return nil
}
func (n *TableName) UnmarshalBinary(data []byte) error {
	*n = TableName(NameToString(binary.LittleEndian.Uint64(data)))
	return nil
}

func (AccountName) UnmarshalBinarySize() int    { return 8 }
func (PermissionName) UnmarshalBinarySize() int { return 8 }
func (ActionName) UnmarshalBinarySize() int     { return 8 }
func (TableName) UnmarshalBinarySize() int      { return 8 }
func (Name) UnmarshalBinarySize() int           { return 8 }

// OTHER TYPES: eosjs/src/structs.js

// Compression

type CompressionType uint8

const (
	CompressionNone = CompressionType(iota)
	CompressionZlib
)

func (c CompressionType) String() string {
	switch c {
	case CompressionNone:
		return "none"
	case CompressionZlib:
		return "zlib"
	default:
		return ""
	}
}

func (c CompressionType) MarshalJSON() ([]byte, error) {
	return json.Marshal(c.String())
}

func (c *CompressionType) UnmarshalJSON(data []byte) error {
	switch string(data) {
	case "zlib":
		*c = CompressionZlib
	default:
		*c = CompressionNone
	}
	return nil
}

// CurrencyName

type CurrencyName string

func (c CurrencyName) MarshalBinary() ([]byte, error) {
	out := make([]byte, 7, 7)
	copy(out, []byte(c))
	return out, nil
}

func (c *CurrencyName) UnmarshalBinary(data []byte) error {
	*c = CurrencyName(strings.TrimRight(string(data), "\x00"))
	return nil
}
func (CurrencyName) UnmarshalBinarySize() int { return 7 }

// Asset

// NOTE: there's also ExtendedAsset which is a quantity with the attached contract (AccountName)
type Asset struct {
	Amount int64
	Symbol
}

// NOTE: there's also a new ExtendedSymbol (which includes the contract (as AccountName) on which it is)
type Symbol struct {
	Precision uint8
	Symbol    string
}

// EOSSymbol represents the standard EOS symbol on the chain.  It's
// here just to speed up things.
var EOSSymbol = Symbol{Precision: 4, Symbol: "EOS"}

func NewEOSAssetFromString(amount string) (out Asset, err error) {
	val, err := strconv.ParseInt(strings.Replace(amount, ".", "", 1), 10, 64)
	if err != nil {
		return out, err
	}
	return NewEOSAsset(val), nil
}

func NewEOSAsset(amount int64) Asset {
	return Asset{Amount: amount, Symbol: EOSSymbol}
}

// NewAsset parses a string like `1000.0000 EOS` into a properly setup Asset
func NewAsset(in string) (out Asset, err error) {
	sec := strings.SplitN(in, " ", 2)
	if len(sec) != 2 {
		return out, fmt.Errorf("invalid format %q, expected an amount and a currency symbol", in)
	}

	if len(sec[1]) > 7 {
		return out, fmt.Errorf("currency symbol %q too long", sec[1])
	}

	out.Symbol.Symbol = sec[1]
	amount := sec[0]
	amountSec := strings.SplitN(amount, ".", 2)

	if len(amountSec) == 2 {
		out.Symbol.Precision = uint8(len(amountSec[1]))
	}

	val, err := strconv.ParseInt(strings.Replace(amount, ".", "", 1), 10, 64)
	if err != nil {
		return out, err
	}

	out.Amount = val

	return
}

func (a *Asset) UnmarshalBinary(data []byte) error {
	newAsset := Asset{}
	if err := UnmarshalBinary(data[:8], &newAsset.Amount); err != nil {
		return err
	}
	if err := UnmarshalBinary(data[8:9], &newAsset.Precision); err != nil {
		return err
	}
	newAsset.Symbol.Symbol = strings.Trim(string(data[9:16]), "\x00")

	*a = newAsset

	return nil
}

func (Asset) UnmarshalBinarySize() int {
	return 16
}

func (a Asset) MarshalBinary() ([]byte, error) {
	binAsset := struct {
		Amount    int64
		Precision uint8
		Symbol    [7]byte
	}{Amount: a.Amount, Precision: a.Precision, Symbol: [7]byte{}}
	copy(binAsset.Symbol[:], []byte(a.Symbol.Symbol))
	return MarshalBinary(binAsset)
}

func (a *Asset) UnmarshalJSON(data []byte) error {
	var s string
	err := json.Unmarshal(data, &s)
	if err != nil {
		return err
	}

	asset, err := NewAsset(s)
	if err != nil {
		return err
	}

	*a = asset

	return nil
}

type Permission struct {
	PermName     string    `json:"perm_name"`
	Parent       string    `json:"parent"`
	RequiredAuth Authority `json:"required_auth"`
}

type PermissionLevel struct {
	Actor      AccountName    `json:"actor"`
	Permission PermissionName `json:"permission"`
}

type PermissionLevelWeight struct {
	Permission PermissionLevel `json:"permission"`
	Weight     uint16          `json:"weight"`
}

type Authority struct {
	Threshold uint32                  `json:"threshold"`
	Keys      []KeyWeight             `json:"keys"`
	Accounts  []PermissionLevelWeight `json:"accounts"`
}

type KeyWeight struct {
	PublicKey ecc.PublicKey `json:"public_key"`
	Weight    uint16        `json:"weight"`
}

type Code struct {
	AccountName AccountName `json:"account_name"`
	CodeHash    string      `json:"code_hash"`
	WAST        string      `json:"wast"` // TODO: decode into Go ast, see https://github.com/go-interpreter/wagon
	ABI         ABI         `json:"abi"`
}

// JSONTime

type JSONTime struct {
	time.Time
}

const JSONTimeFormat = "2006-01-02T15:04:05"

func (t JSONTime) MarshalJSON() ([]byte, error) {
	return []byte(fmt.Sprintf("%q", t.Format(JSONTimeFormat))), nil
}

func (t *JSONTime) UnmarshalJSON(data []byte) (err error) {
	if string(data) == "null" {
		return nil
	}

	t.Time, err = time.Parse(`"`+JSONTimeFormat+`"`, string(data))
	return err
}

func (t *JSONTime) UnmarshalBinary(data []byte) error {
	t.Time = time.Unix(int64(binary.LittleEndian.Uint32(data)), 0).UTC()
	return nil
}

func (t JSONTime) MarshalBinary() ([]byte, error) {
	out := []byte{0, 0, 0, 0}
	binary.LittleEndian.PutUint32(out, uint32(t.Unix()))
	return out, nil
}

func (t JSONTime) UnmarshalBinarySize() int { return 4 }

// HexBytes

type HexBytes []byte

func (t HexBytes) MarshalJSON() ([]byte, error) {
	return json.Marshal(hex.EncodeToString(t))
}

func (t *HexBytes) UnmarshalJSON(data []byte) (err error) {
	var s string
	err = json.Unmarshal(data, &s)
	if err != nil {
		return
	}

	*t, err = hex.DecodeString(s)
	return
}

// SHA256Bytes

type SHA256Bytes []byte // should always be 32 bytes

func (t SHA256Bytes) MarshalJSON() ([]byte, error) {
	return json.Marshal(hex.EncodeToString(t))
}

func (t *SHA256Bytes) UnmarshalJSON(data []byte) (err error) {
	var s string
	err = json.Unmarshal(data, &s)
	if err != nil {
		return
	}

	*t, err = hex.DecodeString(s)
	return
}

func (t *SHA256Bytes) UnmarshalBinary(data []byte) error {

	s := SHA256Bytes(data)

	ss := string(s)
	fmt.Println(ss)
	*t = s
	return nil
}

func (t SHA256Bytes) UnmarshalBinarySize() int { return 32 }

// TODO: SHA256Bytes, implement the Binary encoder... fixed size.

type Varuint32 uint32

func (a Varuint32) MarshalBinary() ([]byte, error) {
	data := make([]byte, 8, 8)
	l := binary.PutUvarint(data, uint64(a))
	//fmt.Println("VARUINT MARSHAL", a, data, data[:l])
	return data[:l], nil
}

func (a *Varuint32) UnmarshalBinaryRead(r io.Reader) error {
	size, err := binary.ReadUvarint(&ByteReader{r})
	if err != nil {
		return err
	}
	*a = Varuint32(size)
	return nil
}

// Tstamp

type Tstamp struct {
	time.Time
}

func (t Tstamp) MarshalJSON() ([]byte, error) {
	return json.Marshal(fmt.Sprintf("%d", t.UnixNano()))
}

func (t *Tstamp) UnmarshalJSON(data []byte) (err error) {
	var unixNano int64
	if data[0] == '"' {
		var s string
		if err = json.Unmarshal(data, &s); err != nil {
			return
		}

		unixNano, err = strconv.ParseInt(s, 10, 64)
		if err != nil {
			return err
		}

	} else {
		unixNano, err = strconv.ParseInt(string(data), 10, 64)
		if err != nil {
			return err
		}
	}
<<<<<<< HEAD
=======

>>>>>>> 51469a60
	*t = Tstamp{time.Unix(0, unixNano)}

	return nil
}

func (t *Tstamp) UnmarshalBinary(data []byte) error {

	unixNano := int64(binary.LittleEndian.Uint64(data))
	t.Time = time.Unix(0, unixNano)

	return nil
}

func (t Tstamp) UnmarshalBinarySize() int { return 8 }

func (t Tstamp) MarshalBinary() ([]byte, error) {
	out := []byte{0, 0, 0, 0, 0, 0, 0, 0}
	binary.LittleEndian.PutUint64(out, uint64(t.UnixNano()))
	return out, nil
}

// Block timestamp, has EPOCH Y2K. Adds 946684800000ms to the incoming value.

type BlockTimestamp struct {
	time.Time
}

// func (t BlockTimestamp) MarshalJSON() ([]byte, error) {
// 	return json.Marshal(fmt.Sprintf("%d", t.UnixNano()))
// }

// func (t *BlockTimestamp) UnmarshalJSON(data []byte) (err error) {
// 	var unixNano int64
// 	if data[0] == '"' {
// 		var s string
// 		if err = json.Unmarshal(data, &s); err != nil {
// 			return
// 		}

// 		unixNano, err = strconv.ParseInt(s, 10, 64)
// 		if err != nil {
// 			return err
// 		}

// 	} else {
// 		unixNano, err = strconv.ParseInt(string(data), 10, 64)
// 		if err != nil {
// 			return err
// 		}
// 	}

// 	*t = BlockTimestamp{time.Unix(0, unixNano)}

// 	return nil
// }

func (t *BlockTimestamp) UnmarshalBinary(data []byte) error {
	unixSec := int64(binary.LittleEndian.Uint32(data))
	t.Time = time.Unix(unixSec+946684800, 0).UTC()
	return nil
}

func (t BlockTimestamp) UnmarshalBinarySize() int { return 4 }

func (t BlockTimestamp) MarshalBinary() ([]byte, error) {
	out := []byte{0, 0, 0, 0}
	binary.LittleEndian.PutUint32(out, uint32(t.Unix()-946684800))
	return out, nil
}<|MERGE_RESOLUTION|>--- conflicted
+++ resolved
@@ -400,10 +400,7 @@
 			return err
 		}
 	}
-<<<<<<< HEAD
-=======
-
->>>>>>> 51469a60
+
 	*t = Tstamp{time.Unix(0, unixNano)}
 
 	return nil
