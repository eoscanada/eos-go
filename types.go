--- conflicted
+++ resolved
@@ -839,15 +839,9 @@
 type TimePointSec uint32
 
 type JSONFloat64 = Float64
-<<<<<<< HEAD
 
 type Float64 float64
 
-=======
-
-type Float64 float64
-
->>>>>>> f68c7571
 func (f *Float64) UnmarshalJSON(data []byte) error {
 	if len(data) == 0 {
 		return errors.New("empty value")
