--- conflicted
+++ resolved
@@ -3,27 +3,17 @@
 import (
 	"fmt"
 	"log"
-<<<<<<< HEAD
 
 	"encoding/hex"
-=======
-	"sync"
 	"time"
->>>>>>> 6c608895
 
 	"github.com/eoscanada/eos-go"
 )
 
 type Client struct {
-<<<<<<< HEAD
-	peer     *Peer
-	handlers []Handler
-=======
 	peer         *Peer
 	handlers     []Handler
-	handlersLock sync.Mutex
 	readTimeout  time.Duration
->>>>>>> 6c608895
 }
 
 func NewClient(peer *Peer) *Client {
